--- conflicted
+++ resolved
@@ -1,13 +1,9 @@
 {
-<<<<<<< HEAD
   "spec_dir": "",
-=======
-  "spec_dir": "dist/test/",
->>>>>>> 2a76d407
   "spec_files": [
     "test/**/*[sS]pec.js",
     "test/*[sS]pec.js",
-	"protocol/**/test/*[sS]pec.js"
+	  "protocol/**/test/*[sS]pec.js"
   ],
   "helpers": [
   ],
