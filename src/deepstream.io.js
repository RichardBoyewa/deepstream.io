var ConnectionEndpoint = require( './message/connection-endpoint' ),
	MessageProcessor = require( './message/message-processor' ),
	MessageDistributor = require( './message/message-distributor' ),
	EventHandler = require( './event/event-handler' ),
	EventEmitter = require( 'events' ).EventEmitter,
	messageParser = require( './message/message-parser' ),
	util = require( 'util' ),
	utils = require( './utils/utils' ),
	defaultOptions = require( './default-options' ),
	RpcHandler = require( './rpc/rpc-handler' ),
	RecordHandler = require( './record/record-handler' ),
	DependencyInitialiser = require( './utils/dependency-initialiser' ),
	C = require( './constants/constants' );

require( 'colors' );

/**
 * Deepstream is a realtime data server that scales horizontally
 * by running in clusters of interacting nodes
 *
 * @copyright 2015 Hoxton-One Ltd.
 * @author Wolfram Hempel
 * @version <version>
 *
 * @constructor
 */
var Deepstream = function() {
	this.isRunning = false;
	this.constants = C;
	this._options = defaultOptions.get();
	this._connectionEndpoint = null;
	this._engineIo = null;
	this._messageProcessor = null;
	this._messageDistributor = null;
	this._eventHandler = null;
	this._rpcHandler = null;
	this._recordHandler = null;
	this._initialised = false;
	this._plugins = [
		'messageConnector',
		'storage',
		'cache',
		'logger'
	];
};

util.inherits( Deepstream, EventEmitter );

/**
 * Sets the name of the process
 *
 * @type {String}
 */
process.title = 'deepstream server';

/**
 * Expose constants to allow consumers to access them without
 * requiring a reference to a deepstream instance.
 *
 *
*/
Deepstream.constants = C;

/**
 * Set a deepstream option. For a list of all available options
 * please see default-options.
 *
 * @param {String} key   the name of the option
 * @param {Mixed} value  the value, e.g. a portnumber for ports or an instance of a logger class
 *
 * @public
 * @returns {void}
 */
Deepstream.prototype.set = function( key, value ) {
	if( this._options[ key ] === undefined ) {
		throw new Error( 'Unknown option "' + key + '"' );
	}

	this._options[ key ] = value;
};

/**
 * Starts up deepstream. The startup process has three steps:
 *
 * - Initialise all dependencies (cache connector, message connector, storage connector and logger)
 * - Instantiate the messaging pipeline and record-, rpc- and event-handler
 * - Start TCP and HTTP server
 *
 * @public
 * @returns {void}
 */
Deepstream.prototype.start = function() {
	this._showStartLogo();

	if( this._options.logger.isReady ) {
		this._options.logger.setLogLevel( this._options.logLevel );
		this._options.logger._$useColors = this._options.colors;
	}


	var i,
		initialiser;

	for( i = 0; i < this._plugins.length; i++ ) {
		initialiser = new DependencyInitialiser( this._options, this._plugins[ i ] );
		initialiser.once( 'ready', this._checkReady.bind( this, this._plugins[ i ], initialiser.getDependency() ));
	}
};

/**
 * Stops the server and closes all connections. The server can be started again,
 * but all clients have to reconnect. Will emit a 'stopped' event once done
 *
 * @public
 * @returns {void}
 */
Deepstream.prototype.stop = function() {
	var i,
		plugin,
		closables = [ this._connectionEndpoint ];

	for( i = 0; i < this._plugins.length; i++ ) {
		plugin = this._options[ this._plugins[ i ] ];
		if( typeof plugin.close === 'function' ) {
			closables.push( plugin );
			setTimeout( plugin.close.bind( plugin ) );
		}
	}
<<<<<<< HEAD
	
	this._initialised = false;
=======

>>>>>>> 8840963a
	utils.combineEvents( closables, 'close', this._onStopped.bind( this ) );
	this._connectionEndpoint.close();
};

/**
 * Expose the message-parser's convertTyped method
 * so that it can be used within permissionHandlers
 *
 * @param   {String} value A String starting with a type identifier (see C.TYPES)
 *
 * @public
 * @returns {mixed} the converted value
 */
Deepstream.prototype.convertTyped = function( value ) {
	return messageParser.convertTyped( value );
};

/**
 * Callback for the final stop event
 *
 * @private
 * @returns {void}
 */
Deepstream.prototype._onStopped = function() {
	this.isRunning = false;
	this.emit( 'stopped' );
};

/**
 * Shows a giant ASCII art logo which is absolutely crucial
 * for the proper functioning of the server
 *
 * @private
 * @returns {void}
 */
Deepstream.prototype._showStartLogo = function() {
	if( this._options.showLogo !== true ) {
		return;
	}

	var logo =
	' _____________________________________________________________________________\n'+
	'                                                                              \n'+
	'         /                                                             ,      \n'+
	' ----__-/----__----__------__---__--_/_---)__----__----__---_--_-----------__-\n'+
	'   /   /   /___) /___)   /   ) (_ ` /    /   ) /___) /   ) / /  )    /   /   )\n'+
	' _(___/___(___ _(___ ___/___/_(__)_(_ __/_____(___ _(___(_/_/__/__o_/___(___/_\n'+
	'                       /                                                      \n'+
	'                      /                                                       \n'+
	'=============================== STARTING... ==================================\n';

	process.stdout.write( this._options.colors ? logo.yellow : logo );
};

/**
 * Invoked once all dependencies are initialised. Instantiates the messaging pipeline and the various handlers.
 * The startup sequence will be complete once the connection endpoint is started and listening
 *
 * @private
 * @returns {void}
 */
Deepstream.prototype._init = function() {
	this._connectionEndpoint = new ConnectionEndpoint( this._options, this._onStarted.bind( this ) );
	this._messageProcessor = new MessageProcessor( this._options );
	this._messageDistributor = new MessageDistributor( this._options );
	this._connectionEndpoint.onMessage = this._messageProcessor.process.bind( this._messageProcessor );

	this._eventHandler = new EventHandler( this._options );
	this._messageDistributor.registerForTopic( C.TOPIC.EVENT, this._eventHandler.handle.bind( this._eventHandler ) );

	this._rpcHandler = new RpcHandler( this._options );
	this._messageDistributor.registerForTopic( C.TOPIC.RPC, this._rpcHandler.handle.bind( this._rpcHandler ) );

	this._recordHandler = new RecordHandler( this._options );
	this._messageDistributor.registerForTopic( C.TOPIC.RECORD, this._recordHandler.handle.bind( this._recordHandler ) );

	this._messageProcessor.onAuthenticatedMessage = this._messageDistributor.distribute.bind( this._messageDistributor );

	this._initialised = true;
};

/**
 * Called whenever a dependency emits a ready event. Once all dependencies are ready
 * deepstream moves to the init step.
 *
 * @private
 * @returns {void}
 */
Deepstream.prototype._checkReady = function( pluginName, plugin ) {
	if( plugin instanceof EventEmitter ) {
		plugin.on( 'error', this._onPluginError.bind( this, pluginName ) );
	}

	for( var i = 0; i < this._plugins.length; i++ ) {
		if( this._options[ this._plugins[ i ] ].isReady !== true ) {
			return;
		}
	}

	if( this._initialised === false ) {
		this._init();
	}
};

/**
 * Final callback - Deepstream is up and running now
 *
 * @private
 * @returns {void}
 */
Deepstream.prototype._onStarted = function() {
	this._options.logger.log( C.LOG_LEVEL.INFO, C.EVENT.INFO, 'Deepstream started' );
	this.isRunning = true;console.log( 'STARTED' );
	this.emit( 'started' );
};

/**
 * Callback for plugin errors that occur at runtime. Errors during initialisation
 * are handled by the DependencyInitialiser
 *
 * @param   {String} pluginName
 * @param   {Error} error
 *
 * @private
 * @returns {void}
 */
Deepstream.prototype._onPluginError = function( pluginName, error  ) {
	var msg = 'Error from ' + pluginName + ' plugin: ' + error.toString();
	this._options.logger.log( C.LOG_LEVEL.ERROR, C.EVENT.PLUGIN_ERROR, msg );
};

module.exports = Deepstream;<|MERGE_RESOLUTION|>--- conflicted
+++ resolved
@@ -126,12 +126,8 @@
 			setTimeout( plugin.close.bind( plugin ) );
 		}
 	}
-<<<<<<< HEAD
-	
+
 	this._initialised = false;
-=======
-
->>>>>>> 8840963a
 	utils.combineEvents( closables, 'close', this._onStopped.bind( this ) );
 	this._connectionEndpoint.close();
 };
